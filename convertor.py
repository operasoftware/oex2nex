--- conflicted
+++ resolved
@@ -147,22 +147,9 @@
         except KeyError as kex:
             sys.exit("Is the input file a valid Opera extension? We did not find a config.xml inside.\nException was:" + str(kex))
 
-<<<<<<< HEAD
+
         if debug: print(("Config.xml", configStr))
         root = etree.fromstring(configStr.encode('UTF-8')) # xml.etree requires UTF-8 input
-=======
-        #Handle UTF-8 BOM here; do we care about other encodings?
-        if configStr[:3] == codecs.BOM_UTF8:
-            configStr = configStr[3:]
-        try:
-            configStr = configStr.encode('UTF-8')
-        except UnicodeDecodeError as e:
-            print ("Encoding error:", e)
-            pass
-        if debug:
-            print(("Config.xml", configStr))
-        root = etree.fromstring(configStr)
->>>>>>> a9a72bea
         #TODO: Handle localisation (xml:lang), defaultLocale, locales folder etc.
 
         def _get_best_elem(xmltree, tag):
@@ -247,11 +234,6 @@
         has_injscrs = False
         resources = ""
         merge_scripts = False
-<<<<<<< HEAD
-        for it in oex.infolist():
-            if debug: print((it.filename))
-            file_data = unicoder( oex.read(it.filename) )
-=======
         zf_members = oex.namelist()
         # default_locale should be set in manifest.json *only* if there is a
         # corresponding _locales/foo folder in the input
@@ -276,13 +258,8 @@
                 continue
             if debug:
                 print("Handling file: %s" % filename)
-            file_data = oex.read(filename)
+            file_data = unicoder(oex.read(filename))
             self._zih_file = filename
-            # If this data has a UTF-8 BOM, remove it
-            # Data is nicer without it (Probably we want to be picky here)
-            if file_data[:3] == codecs.BOM_UTF8:
-                file_data = file_data[3:]
->>>>>>> a9a72bea
             # for the background process file (most likely index.html)
             # we need to parse config.xml to get the correct index.html file
             # then there can be many index files scattered across the locales folders
@@ -309,14 +286,9 @@
                     inj_scripts += ('"' + filename + '",')
                 # store the script file name to add it to manifest's content_scripts section
                 if merge_scripts:
-<<<<<<< HEAD
-                    inj_scr_data += unicoder(oex.read(it.filename))
-                if debug: print(('Included script:', it.filename))
-=======
-                    inj_scr_data += str.encode(oex.read(filename), "utf-8")
+                    inj_scr_data += unicoder(oex.read(filename))
                 if debug:
                     print(('Included script:', filename))
->>>>>>> a9a72bea
                 pos = file_data.find("==/UserScript==")
                 if pos != -1:
                     ijsProlog = file_data[:pos]
@@ -495,17 +467,10 @@
         except SyntaxError:
             try:
                 jstree = JSParser().parse(str(scriptdata, 'UTF-8'))
-<<<<<<< HEAD
-            except:
-                print("ERROR: script parsing failed. Some scripts might need manual fixing.")
-                return scriptdata
-        
-=======
             except Exception as ex:
                 print("ERROR: script parsing failed. This script might need manual fixing.\nFile: %s\n" % self._zih_file)
                 return ex
 
->>>>>>> a9a72bea
         walker = ASTWalker(debug)
         aliases = {"window": ["window"], "opera": ["opera", "window.opera"], "widget": ["widget", "window.widget"], "extension": ["opera.extension"], "preferences": ["widget.preferences", "window.widget.preferences"], "toolbar": ["opera.contexts.toolbar", "window.opera.contexts.toolbar"]}
         scriptdata = jstree.to_ecma()
@@ -716,16 +681,11 @@
         # scripts are read and written here only if they are merged
         # if not, they are varscopefixed and added in the routine where other files are added.
         if merge_scripts:
-<<<<<<< HEAD
-            scriptdata = self._update_scopes(unicoder(scriptdata))
-            scriptdata = "opera.isReady(function ()\n{\n" + scriptdata + "\n});\n"
-=======
-            rval = self._update_scopes(scriptdata.encode("utf-8", "backslashreplace"))
+            rval = self._update_scopes(unicoder(scriptdata))
             # Some scripts might not parse, so don't try to wrap them.
             # just use the original data
             if isinstance(rval, basestring):
                 scriptdata = "opera.isReady(function ()\n{\n" + rval + "\n});\n"
->>>>>>> a9a72bea
             crx.writestr(oscr, scriptdata)
         return serializer.render(domwalker(doc))
 
@@ -870,7 +830,7 @@
         if re.match(utf8_detector, string):
             if string[:3] == codecs.BOM_UTF8 : # remove any BOM from UTF-8 data
                 string= string[3:]
-            return unicode(string, 'utf_8')
+            return string.decode('utf-8')
         if re.match(cp1252_detector, string):
             if re.match(xa4_detector, string):
                 return unicode(string, 'iso8859_15')
